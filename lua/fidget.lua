--- conflicted
+++ resolved
@@ -272,16 +272,11 @@
     })
   end
 
-<<<<<<< HEAD
   win_set_local_options(self.winid, {
     winblend = options.window.blend,
     winhighlight = "Normal:FidgetTask",
   })
-=======
-  api.nvim_win_set_option(self.winid, "winblend", options.window.blend)
-  api.nvim_win_set_option(self.winid, "winhighlight", "Normal:FidgetTask")
   self.lines = splits_on_newlines(self.lines) -- handle lines that might contain a "\n" character
->>>>>>> 3f73eb21
   api.nvim_buf_set_lines(self.bufid, 0, height, false, self.lines)
   if options.fmt.stack_upwards then
     api.nvim_buf_add_highlight(self.bufid, -1, "FidgetTitle", height - 1, 0, -1)
